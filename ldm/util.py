--- conflicted
+++ resolved
@@ -3,17 +3,12 @@
 import torch
 
 import numpy as np
-<<<<<<< HEAD
 import torch.nn as nn
-=======
 from collections import abc
-from einops import rearrange
-from functools import partial
 
 import multiprocessing as mp
 from threading import Thread
 from queue import Queue
->>>>>>> a506df57
 
 from inspect import isfunction
 from PIL import Image, ImageDraw, ImageFont
@@ -99,7 +94,6 @@
     return getattr(importlib.import_module(module, package=None), cls)
 
 
-<<<<<<< HEAD
 def wrap_ckpt(cls):
 
     def constructor(*args, **kwargs):
@@ -109,7 +103,8 @@
         return module
 
     return constructor
-=======
+
+
 def _do_parallel_data_prefetch(func, Q, data, idx, idx_to_fn=False):
     # create dummy dataset instance
 
@@ -217,5 +212,4 @@
             out.extend(r)
         return out
     else:
-        return gather_res
->>>>>>> a506df57
+        return gather_res